--- conflicted
+++ resolved
@@ -1,15 +1,11 @@
 const {fork} = require('child_process');
 const uuid = require('uuid/v4');
-<<<<<<< HEAD
 const {
   ORDER_BOOK_READY_EVENT,
   GET_AGGREGATED_STATE_EVENT,
   GET_ORDERBOOK_STATE_EVENT,
   ORDER_BOOK_EVENT
 } = require('./orderbook.event');
-=======
-const {EVENT_GET_AGGREGATED_STATE, EVENT_GET_ORDERBOOK_STATE, ORDER_BOOK_EVENT} = require('./orderbook.event');
->>>>>>> 26831d08
 
 const {logger} = global;
 const requestNamespace = require('../config/requestNamespace');
@@ -48,14 +44,13 @@
 
     this.orderbookChildProcess.send = (message) => {
       message.requestId = requestNamespace.get('requestId');
-      originalSendFn.call(this.orderbookChildProcess,message);
+      originalSendFn.call(this.orderbookChildProcess, message);
     };
 
     const handleMessage = (message) => {
       requestNamespace.set('requestId', message.requestId);
       logger.info(`beesV8.js: receives message from orderboook-childprocess: ${JSON.stringify(message)}`);
 
-<<<<<<< HEAD
       if (message.type === ORDER_BOOK_READY_EVENT) {
         logger.info(`beesV8.js: start(): beesV8 trading engine for ${message.symbol} started successfully`);
         this._starterCallback();
@@ -75,14 +70,6 @@
         }
       }
       else if (message.type === GET_ORDERBOOK_STATE_EVENT || message.type === GET_AGGREGATED_STATE_EVENT) {
-=======
-      if(message.type === ORDER_BOOK_EVENT) {
-        zmqPublish(JSON.stringify(message), `Orderbook-${this.symbol}`).then(() => {
-          logger.info(`beesV8.js: publishes orderbook event per zeroMQ to UI server: \n ${JSON.stringify(message, null, 2)}`);
-        });
-      }
-      else if(message.type === EVENT_GET_ORDERBOOK_STATE || message.type === EVENT_GET_AGGREGATED_STATE) {
->>>>>>> 26831d08
         const resolveFunction = this.mapOfIdAndResolveFunction[message.id];
         if(resolveFunction) {
           resolveFunction(message.state);
@@ -92,16 +79,14 @@
       else{
         logger.error(`beesV8.js: unknown message type ${JSON.stringify(message.type)}`);
       }
-<<<<<<< HEAD
-    });
+    };
+    
+    // bind on-message event handler to CLS namespace
+    this.orderbookChildProcess.on('message', requestNamespace.bind(handleMessage));
 
     return new Promise((resolve, rejection) => {
       this._starterCallback = resolve;
     });
-=======
-    };
-    this.orderbookChildProcess.on('message', requestNamespace.bind(handleMessage));
->>>>>>> 26831d08
   }
 
   /**
